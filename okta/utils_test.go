--- conflicted
+++ resolved
@@ -1,11 +1,8 @@
 package okta
 
 import (
-<<<<<<< HEAD
 	"log"
-=======
 	"reflect"
->>>>>>> 2490e499
 	"strings"
 	"testing"
 
@@ -96,7 +93,70 @@
 	}
 }
 
-<<<<<<< HEAD
+func TestBuildEnum(t *testing.T) {
+	tests := []struct {
+		name        string
+		ae          []interface{}
+		elemType    string
+		expected    []interface{}
+		shouldError bool
+	}{
+		{
+			"number slice including empty value",
+			[]interface{}{"1.1", nil},
+			"number",
+			[]interface{}{1.1, 0.0},
+			false,
+		},
+		{
+			"integer slice including empty value",
+			[]interface{}{"1", nil},
+			"integer",
+			[]interface{}{1, 0},
+			false,
+		},
+		{
+			"string slice including empty value",
+			[]interface{}{"one", nil},
+			"string",
+			[]interface{}{"one", ""},
+			false,
+		},
+		{
+			"number slice with invalid value and empty value",
+			[]interface{}{"one", nil},
+			"number",
+			nil,
+			true,
+		},
+		{
+			"integer slice with invalid value and empty value",
+			[]interface{}{"one", nil},
+			"integer",
+			nil,
+			true,
+		},
+		{
+			"ae slice is not string slice",
+			[]interface{}{1, 2, 3},
+			"integer",
+			nil,
+			true,
+		},
+	}
+
+	for _, test := range tests {
+		actual, err := buildEnum(test.ae, test.elemType)
+		if test.shouldError && err == nil {
+			t.Errorf("%q - buildEnum should have errored on %+v, %s, got %+v", test.name, test.ae, test.elemType, actual)
+
+		}
+		if !reflect.DeepEqual(test.expected, actual) {
+			t.Errorf("%q - buildEnum expected %+v, got %+v", test.name, test.expected, actual)
+		}
+	}
+}
+
 func TestRawCertNormalize(t *testing.T) {
 	testCert := `MIIDpDCCAoygAwIBAgIGAXL+Po5gMA0GCSqGSIb3DQEBCwUAMIGSMQswCQYDVQQGEwJVUzETMBEG A1UECAwKQ2FsaWZvcm5pYTEWMBQGA1UEBwwNU2FuIEZyYW5jaXNjbzENMAsGA1UECgwET2t0YTEU MBIGA1UECwwLU1NPUHJvdmlkZXIxEzARBgNVBAMMCmRldi0zODU2NjcxHDAaBgkqhkiG9w0BCQEW DWluZm9Ab2t0YS5jb20wHhcNMjAwNjI5MDQwMjMyWhcNMzAwNjI5MDQwMzMyWjCBkjELMAkGA1UE BhMCVVMxEzARBgNVBAgMCkNhbGlmb3JuaWExFjAUBgNVBAcMDVNhbiBGcmFuY2lzY28xDTALBgNV BAoMBE9rdGExFDASBgNVBAsMC1NTT1Byb3ZpZGVyMRMwEQYDVQQDDApkZXYtMzg1NjY3MRwwGgYJ KoZIhvcNAQkBFg1pbmZvQG9rdGEuY29tMIIBIjANBgkqhkiG9w0BAQEFAAOCAQ8AMIIBCgKCAQEA iF3iIkzvBZ43ObOfvcWB71EHBlJL/LXJOpomnGdpQQ+ZkxuIVxqnvhHTfIlub3ob5mgGjofI/B12 xQ0CKVpWyTtl6mFVRJsNnu0IJ+64RrA9wXiJhObF5aqHEweLDiZMR/QVFc0MtisjpCoewNSxmWLB JYaJ84SvvETUM8dvwe7YQ5fU+/psI1w6ydkrcehAWnJ2MC4eFRqNOTM+x/4c4QyL084U1J5azLjY UtOfbp5bKSoWcSc6mUyNryJfSjKhLba1hrdjBz8hvpmRxUb2rPP1d9IKhZ4s8h+p9dN/IIW6yQZ3 /CKA92ibK3ErHO5x7ivZs11H09UKsKdiRPG8pQIDAQABMA0GCSqGSIb3DQEBCwUAA4IBAQANhYa/ qyuBoqw6QFJrr1fQxwXfa+zazDcTW1sCXtofgZ77CQoWKqc84C8fCZneDRVExYIYcxfSPY5l75Fv yag6gpSCa5GsqNKf6AefjXE1gi5mfEqIHCaFcNQX9mxe6ML3zfsqV0rmOLfAiExS28V2rdjIWrKO pEkANWvDbqL4TOKq5Kr9nD9ItLM2WOBI8SWfNDtGfHiNa1ytVrFNeSBPanTxV1pi50BovU4/JWff 3/ptuMQhKYs9kIP4CFtsQ5ezIFJRq5l9/XiwNYOfP++R4QNKSfCJt6D6ZKN9iLq9YIMJBgb/fd5B xqneNjZf70DMNAFNXG1VltldQ3hOnRML`
 	_, err := rawCertNormalize(testCert)
@@ -167,68 +227,5 @@
 
 	if !cert.Equal(cert2) {
 		t.Fatalf("certs do not match: A: %s, B: %s", cert.Issuer.CommonName, cert2.Issuer.CommonName)
-=======
-func TestBuildEnum(t *testing.T) {
-	tests := []struct {
-		name        string
-		ae          []interface{}
-		elemType    string
-		expected    []interface{}
-		shouldError bool
-	}{
-		{
-			"number slice including empty value",
-			[]interface{}{"1.1", nil},
-			"number",
-			[]interface{}{1.1, 0.0},
-			false,
-		},
-		{
-			"integer slice including empty value",
-			[]interface{}{"1", nil},
-			"integer",
-			[]interface{}{1, 0},
-			false,
-		},
-		{
-			"string slice including empty value",
-			[]interface{}{"one", nil},
-			"string",
-			[]interface{}{"one", ""},
-			false,
-		},
-		{
-			"number slice with invalid value and empty value",
-			[]interface{}{"one", nil},
-			"number",
-			nil,
-			true,
-		},
-		{
-			"integer slice with invalid value and empty value",
-			[]interface{}{"one", nil},
-			"integer",
-			nil,
-			true,
-		},
-		{
-			"ae slice is not string slice",
-			[]interface{}{1, 2, 3},
-			"integer",
-			nil,
-			true,
-		},
-	}
-
-	for _, test := range tests {
-		actual, err := buildEnum(test.ae, test.elemType)
-		if test.shouldError && err == nil {
-			t.Errorf("%q - buildEnum should have errored on %+v, %s, got %+v", test.name, test.ae, test.elemType, actual)
-
-		}
-		if !reflect.DeepEqual(test.expected, actual) {
-			t.Errorf("%q - buildEnum expected %+v, got %+v", test.name, test.expected, actual)
-		}
->>>>>>> 2490e499
 	}
 }