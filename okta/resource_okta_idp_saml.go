--- conflicted
+++ resolved
@@ -183,11 +183,7 @@
 		len(d.Get("subject_match_attribute").(string)) > 0 {
 		return sdk.IdentityProvider{}, errors.New("you can only provide 'subject_match_attribute' with 'subject_match_type' set to 'CUSTOM_ATTRIBUTE'")
 	}
-<<<<<<< HEAD
-	return sdk.IdentityProvider{
-=======
-	idp := okta.IdentityProvider{
->>>>>>> 1a33f2a5
+	idp := sdk.IdentityProvider{
 		Name:       d.Get("name").(string),
 		Type:       saml2Idp,
 		IssuerMode: d.Get("issuer_mode").(string),
