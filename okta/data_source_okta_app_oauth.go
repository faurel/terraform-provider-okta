package okta

import (
	"context"
	"encoding/json"
	"fmt"
	"net/http"

	"github.com/hashicorp/terraform-plugin-sdk/v2/diag"
	"github.com/hashicorp/terraform-plugin-sdk/v2/helper/schema"
	"github.com/okta/okta-sdk-golang/v2/okta"
	"github.com/okta/okta-sdk-golang/v2/okta/query"
)

func dataSourceAppOauth() *schema.Resource {
	return &schema.Resource{
		ReadContext: dataSourceAppOauthRead,
		Schema: buildSchema(skipUsersAndGroupsSchema, map[string]*schema.Schema{
			"id": {
				Type:          schema.TypeString,
				Optional:      true,
				ConflictsWith: []string{"label", "label_prefix"},
			},
			"label": {
				Type:          schema.TypeString,
				Optional:      true,
				ConflictsWith: []string{"id", "label_prefix"},
			},
			"label_prefix": {
				Type:          schema.TypeString,
				Optional:      true,
				ConflictsWith: []string{"id", "label"},
			},
			"active_only": {
				Type:        schema.TypeBool,
				Optional:    true,
				Default:     true,
				Description: "Search only ACTIVE applications.",
			},
			"type": {
				Type:     schema.TypeString,
				Computed: true,
			},
			"name": {
				Type:     schema.TypeString,
				Computed: true,
			},
			"status": {
				Type:     schema.TypeString,
				Computed: true,
			},
			"auto_submit_toolbar": {
				Type:        schema.TypeBool,
				Computed:    true,
				Description: "Display auto submit toolbar",
			},
			"hide_ios": {
				Type:        schema.TypeBool,
				Computed:    true,
				Description: "Do not display application icon on mobile app",
			},
			"hide_web": {
				Type:        schema.TypeBool,
				Computed:    true,
				Description: "Do not display application icon to users",
			},
			"grant_types": {
				Type:        schema.TypeSet,
				Elem:        &schema.Schema{Type: schema.TypeString},
				Computed:    true,
				Description: "List of OAuth 2.0 grant types",
			},
			"response_types": {
				Type:        schema.TypeSet,
				Elem:        &schema.Schema{Type: schema.TypeString},
				Computed:    true,
				Description: "List of OAuth 2.0 response type strings.",
			},
			"redirect_uris": {
				Type:        schema.TypeSet,
				Elem:        &schema.Schema{Type: schema.TypeString},
				Computed:    true,
				Description: "List of URIs for use in the redirect-based flow.",
			},
			"post_logout_redirect_uris": {
				Type:        schema.TypeSet,
				Elem:        &schema.Schema{Type: schema.TypeString},
				Computed:    true,
				Description: "List of URIs for redirection after logout",
			},
			"logo_uri": {
				Type:        schema.TypeString,
				Computed:    true,
				Description: "URI that references a logo for the client.",
			},
			"login_uri": {
				Type:        schema.TypeString,
				Computed:    true,
				Description: "URI that initiates login.",
			},
			"login_mode": {
				Type:        schema.TypeString,
				Computed:    true,
				Description: "The type of Idp-Initiated login that the client supports, if any",
			},
			"login_scopes": {
				Type:        schema.TypeSet,
				Computed:    true,
				Elem:        &schema.Schema{Type: schema.TypeString},
				Description: "List of scopes to use for the request when 'login_mode' == OKTA",
			},
			"client_uri": {
				Type:        schema.TypeString,
				Computed:    true,
				Description: "URI to a web page providing information about the client.",
			},
			"client_id": {
				Type:        schema.TypeString,
				Computed:    true,
				Description: "OAuth client ID",
			},
			"client_secret": {
				Type:        schema.TypeString,
				Computed:    true,
<<<<<<< HEAD
=======
				Sensitive:   true,
>>>>>>> 090c4743
				Description: "OAuth client secret",
			},
			"policy_uri": {
				Type:        schema.TypeString,
				Computed:    true,
				Description: "URI to web page providing client policy document.",
			},
			"links": {
				Type:        schema.TypeString,
				Computed:    true,
				Description: "Discoverable resources related to the app",
			},
			"groups": {
				Type:        schema.TypeSet,
				Computed:    true,
				Elem:        &schema.Schema{Type: schema.TypeString},
				Description: "Groups associated with the application",
				Deprecated:  "The `groups` field is now deprecated for the data source `okta_app_oauth`, please replace all uses of this with: `okta_app_group_assignments`",
			},
			"users": {
				Type:        schema.TypeSet,
				Computed:    true,
				Elem:        &schema.Schema{Type: schema.TypeString},
				Description: "Users associated with the application",
				Deprecated:  "The `users` field is now deprecated for the data source `okta_app_oauth`, please replace all uses of this with: `okta_app_user_assignments`",
			},
			"wildcard_redirect": {
				Type:        schema.TypeString,
				Computed:    true,
				Description: "Indicates if the client is allowed to use wildcard matching of redirect_uris",
			},
		}),
	}
}

type clientSecretItem struct {
	Status       string `json:"status,omitempty"`
	Id           string `json:"id,omitempty"`
	ClientSecret string `json:"client_secret,omitempty"`
	LastUpdated  string `json:"lastUpdated,omitempty"`
}

func dataSourceAppOauthRead(ctx context.Context, d *schema.ResourceData, m interface{}) diag.Diagnostics {
	filters, err := getAppFilters(d)
	if err != nil {
		return diag.Errorf("invalid OAuth app filters: %v", err)
	}
	var app *okta.OpenIdConnectApplication
	if filters.ID != "" {
		respApp, _, err := getOktaClientFromMetadata(m).Application.GetApplication(ctx, filters.ID, okta.NewOpenIdConnectApplication(), nil)
		if err != nil {
			return diag.Errorf("failed get app by ID: %v", err)
		}
		app = respApp.(*okta.OpenIdConnectApplication)
	} else {
		re := getOktaClientFromMetadata(m).GetRequestExecutor()
		qp := &query.Params{Limit: 1, Filter: filters.Status, Q: filters.getQ()}
		req, err := re.NewRequest(http.MethodGet, fmt.Sprintf("/api/v1/apps%s", qp.String()), nil)
		if err != nil {
			return diag.Errorf("failed to list OAuth apps: %v", err)
		}
		var appList []*okta.OpenIdConnectApplication
		_, err = re.Do(ctx, req, &appList)
		if err != nil {
			return diag.Errorf("failed to list OAuth apps: %v", err)
		}
		if len(appList) < 1 {
			return diag.Errorf("no OAuth application found with provided filter: %s", filters)
		}
		if filters.Label != "" && appList[0].Label != filters.Label {
			return diag.Errorf("no OAuth application found with the provided label: %s", filters.Label)
		}
		logger(m).Info("found multiple OAuth applications with the criteria supplied, using the first one, sorted by creation date")
		app = appList[0]
	}
	err = setAppUsersIDsAndGroupsIDs(ctx, d, getOktaClientFromMetadata(m), app.Id)
	if err != nil {
		return diag.Errorf("failed to list OAuth's app groups and users: %v", err)
	}
	skipClientSecrets := false // Do we ever need to skip doing this?
	clientSecret := ""
	if !skipClientSecrets {
		re := getOktaClientFromMetadata(m).GetRequestExecutor()
		req, err := re.NewRequest(http.MethodGet, fmt.Sprintf("/api/v1/apps/%s/credentials/secrets", app.Id), nil)
		if err != nil {
			return diag.Errorf("failed to list OAuth client secrets: %v", err)
		}
		var secretList []*clientSecretItem
		_, err = re.Do(ctx, req, &secretList)
		if err != nil {
			return diag.Errorf("failed to list OAuth client secrets: %v", err)
		}
		// There can be only two client secrets. Choose the latest created one that is active
		if len(secretList) > 0 {
			if len(secretList) > 1 && secretList[0].Status == "ACTIVE" && secretList[1].Status == "ACTIVE" {
				if secretList[1].LastUpdated > secretList[0].LastUpdated {
					clientSecret = secretList[1].ClientSecret
				} else {
					clientSecret = secretList[0].ClientSecret
				}
			} else if secretList[0].Status == "ACTIVE" {
				clientSecret = secretList[0].ClientSecret
			} else if len(secretList) > 1 && secretList[1].Status == "ACTIVE" {
				clientSecret = secretList[1].ClientSecret
			}
		}
	}

	d.SetId(app.Id)
	_ = d.Set("label", app.Label)
	_ = d.Set("name", app.Name)
	_ = d.Set("status", app.Status)
	_ = d.Set("type", app.Settings.OauthClient.ApplicationType)
	_ = d.Set("auto_submit_toolbar", app.Visibility.AutoSubmitToolbar)
	_ = d.Set("hide_ios", app.Visibility.Hide.IOS)
	_ = d.Set("hide_web", app.Visibility.Hide.Web)
	_ = d.Set("client_uri", app.Settings.OauthClient.ClientUri)
	_ = d.Set("logo_uri", app.Settings.OauthClient.LogoUri)
	_ = d.Set("login_uri", app.Settings.OauthClient.InitiateLoginUri)
	_ = d.Set("client_id", app.Credentials.OauthClient.ClientId)
<<<<<<< HEAD
	_ = d.Set("client_secret", clientSecret)
=======
	_ = d.Set("client_secret", app.Credentials.OauthClient.ClientSecret)
>>>>>>> 090c4743
	_ = d.Set("policy_uri", app.Settings.OauthClient.PolicyUri)
	_ = d.Set("wildcard_redirect", app.Settings.OauthClient.WildcardRedirect)
	respTypes := make([]string, len(app.Settings.OauthClient.ResponseTypes))
	for i := range app.Settings.OauthClient.ResponseTypes {
		respTypes[i] = string(*app.Settings.OauthClient.ResponseTypes[i])
	}
	grantTypes := make([]string, len(app.Settings.OauthClient.GrantTypes))
	for i := range app.Settings.OauthClient.GrantTypes {
		grantTypes[i] = string(*app.Settings.OauthClient.GrantTypes[i])
	}
	aggMap := map[string]interface{}{
		"redirect_uris":             convertStringSliceToSet(app.Settings.OauthClient.RedirectUris),
		"response_types":            convertStringSliceToSet(respTypes),
		"grant_types":               convertStringSliceToSet(grantTypes),
		"post_logout_redirect_uris": convertStringSliceToSet(app.Settings.OauthClient.PostLogoutRedirectUris),
	}
	if app.Settings.OauthClient.IdpInitiatedLogin != nil {
		_ = d.Set("login_mode", app.Settings.OauthClient.IdpInitiatedLogin.Mode)
		aggMap["login_scopes"] = convertStringSliceToSet(app.Settings.OauthClient.IdpInitiatedLogin.DefaultScope)
	}
	err = setNonPrimitives(d, aggMap)
	if err != nil {
		return diag.Errorf("failed to set OAuth application properties: %v", err)
	}
	p, _ := json.Marshal(app.Links)
	_ = d.Set("links", string(p))
	return nil
}<|MERGE_RESOLUTION|>--- conflicted
+++ resolved
@@ -122,10 +122,7 @@
 			"client_secret": {
 				Type:        schema.TypeString,
 				Computed:    true,
-<<<<<<< HEAD
-=======
 				Sensitive:   true,
->>>>>>> 090c4743
 				Description: "OAuth client secret",
 			},
 			"policy_uri": {
@@ -246,11 +243,7 @@
 	_ = d.Set("logo_uri", app.Settings.OauthClient.LogoUri)
 	_ = d.Set("login_uri", app.Settings.OauthClient.InitiateLoginUri)
 	_ = d.Set("client_id", app.Credentials.OauthClient.ClientId)
-<<<<<<< HEAD
 	_ = d.Set("client_secret", clientSecret)
-=======
-	_ = d.Set("client_secret", app.Credentials.OauthClient.ClientSecret)
->>>>>>> 090c4743
 	_ = d.Set("policy_uri", app.Settings.OauthClient.PolicyUri)
 	_ = d.Set("wildcard_redirect", app.Settings.OauthClient.WildcardRedirect)
 	respTypes := make([]string, len(app.Settings.OauthClient.ResponseTypes))
