--- conflicted
+++ resolved
@@ -29,13 +29,10 @@
 
 - `locale` - (Optional) The language specified as an IETF BCP 47 language tag
 
-<<<<<<< HEAD
-- `name` - Brand name
 
-- `agree_to_custom_privacy_policy` - Is a required input flag with when changing custom_privacy_url, shouldn't be considered as a readable property
-=======
+- `name` - (Required) Name of the brand
+
 - `agree_to_custom_privacy_policy` - (Optional) Is a required input flag with when changing custom_privacy_url, shouldn't be considered as a readable property
->>>>>>> 226f21d5
 
 - `custom_privacy_policy_url` - (Optional) Custom privacy policy URL
 
